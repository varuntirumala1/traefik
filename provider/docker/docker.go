package docker

import (
	"context"
	"math"
	"net"
	"net/http"
	"regexp"
	"strconv"
	"strings"
	"text/template"
	"time"

	"github.com/BurntSushi/ty/fun"
	"github.com/cenk/backoff"
	"github.com/containous/traefik/job"
	"github.com/containous/traefik/log"
	"github.com/containous/traefik/provider"
	"github.com/containous/traefik/safe"
	"github.com/containous/traefik/types"
	"github.com/containous/traefik/version"
	dockertypes "github.com/docker/docker/api/types"
	dockercontainertypes "github.com/docker/docker/api/types/container"
	eventtypes "github.com/docker/docker/api/types/events"
	"github.com/docker/docker/api/types/filters"
	swarmtypes "github.com/docker/docker/api/types/swarm"
	"github.com/docker/docker/api/types/versions"
	"github.com/docker/docker/client"
	"github.com/docker/go-connections/nat"
	"github.com/docker/go-connections/sockets"
	"github.com/pkg/errors"
)

const (
	// SwarmAPIVersion is a constant holding the version of the Provider API traefik will use
	SwarmAPIVersion = "1.24"
	// SwarmDefaultWatchTime is the duration of the interval when polling docker
	SwarmDefaultWatchTime = 15 * time.Second

	defaultWeight                      = "0"
	defaultProtocol                    = "http"
	defaultPassHostHeader              = "true"
	defaultFrontendPriority            = "0"
	defaultCircuitBreakerExpression    = "NetworkErrorRatio() > 1"
	defaultFrontendRedirectEntryPoint  = ""
	defaultBackendLoadBalancerMethod   = "wrr"
	defaultBackendMaxconnExtractorfunc = "request.host"
)

var _ provider.Provider = (*Provider)(nil)

// Provider holds configurations of the provider.
type Provider struct {
	provider.BaseProvider `mapstructure:",squash" export:"true"`
	Endpoint              string           `description:"Docker server endpoint. Can be a tcp or a unix socket endpoint"`
	Domain                string           `description:"Default domain used"`
	TLS                   *types.ClientTLS `description:"Enable Docker TLS support" export:"true"`
	ExposedByDefault      bool             `description:"Expose containers by default" export:"true"`
	UseBindPortIP         bool             `description:"Use the ip address from the bound port, rather than from the inner network" export:"true"`
	SwarmMode             bool             `description:"Use Docker on Swarm Mode" export:"true"`
}

// dockerData holds the need data to the Provider p
type dockerData struct {
	ServiceName     string
	Name            string
	Labels          map[string]string // List of labels set to container or service
	NetworkSettings networkSettings
	Health          string
	Node            *dockertypes.ContainerNode
}

// NetworkSettings holds the networks data to the Provider p
type networkSettings struct {
	NetworkMode dockercontainertypes.NetworkMode
	Ports       nat.PortMap
	Networks    map[string]*networkData
}

// Network holds the network data to the Provider p
type networkData struct {
	Name     string
	Addr     string
	Port     int
	Protocol string
	ID       string
}

func (p *Provider) createClient() (client.APIClient, error) {
	var httpClient *http.Client

	if p.TLS != nil {
		config, err := p.TLS.CreateTLSConfig()
		if err != nil {
			return nil, err
		}
		tr := &http.Transport{
			TLSClientConfig: config,
		}
		proto, addr, _, err := client.ParseHost(p.Endpoint)
		if err != nil {
			return nil, err
		}

		sockets.ConfigureTransport(tr, proto, addr)

		httpClient = &http.Client{
			Transport: tr,
		}
	}

	httpHeaders := map[string]string{
		"User-Agent": "Traefik " + version.Version,
	}

	var apiVersion string
	if p.SwarmMode {
		apiVersion = SwarmAPIVersion
	} else {
		apiVersion = DockerAPIVersion
	}

	return client.NewClient(p.Endpoint, apiVersion, httpClient, httpHeaders)
}

// Provide allows the docker provider to provide configurations to traefik
// using the given configuration channel.
func (p *Provider) Provide(configurationChan chan<- types.ConfigMessage, pool *safe.Pool, constraints types.Constraints) error {
	p.Constraints = append(p.Constraints, constraints...)
	// TODO register this routine in pool, and watch for stop channel
	safe.Go(func() {
		operation := func() error {
			var err error

			dockerClient, err := p.createClient()
			if err != nil {
				log.Errorf("Failed to create a client for docker, error: %s", err)
				return err
			}

			ctx := context.Background()
			serverVersion, err := dockerClient.ServerVersion(ctx)
			if err != nil {
				log.Errorf("Failed to retrieve information of the docker client and server host: %s", err)
				return err
			}
			log.Debugf("Provider connection established with docker %s (API %s)", serverVersion.Version, serverVersion.APIVersion)
			var dockerDataList []dockerData
			if p.SwarmMode {
				dockerDataList, err = listServices(ctx, dockerClient)
				if err != nil {
					log.Errorf("Failed to list services for docker swarm mode, error %s", err)
					return err
				}
			} else {
				dockerDataList, err = listContainers(ctx, dockerClient)
				if err != nil {
					log.Errorf("Failed to list containers for docker, error %s", err)
					return err
				}
			}

			configuration := p.loadDockerConfig(dockerDataList)
			configurationChan <- types.ConfigMessage{
				ProviderName:  "docker",
				Configuration: configuration,
			}
			if p.Watch {
				ctx, cancel := context.WithCancel(ctx)
				if p.SwarmMode {
					errChan := make(chan error)
					// TODO: This need to be change. Linked to Swarm events docker/docker#23827
					ticker := time.NewTicker(SwarmDefaultWatchTime)
					pool.Go(func(stop chan bool) {
						defer close(errChan)
						for {
							select {
							case <-ticker.C:
								services, err := listServices(ctx, dockerClient)
								if err != nil {
									log.Errorf("Failed to list services for docker, error %s", err)
									errChan <- err
									return
								}
								configuration := p.loadDockerConfig(services)
								if configuration != nil {
									configurationChan <- types.ConfigMessage{
										ProviderName:  "docker",
										Configuration: configuration,
									}
								}

							case <-stop:
								ticker.Stop()
								cancel()
								return
							}
						}
					})
					if err, ok := <-errChan; ok {
						return err
					}
					// channel closed

				} else {
					pool.Go(func(stop chan bool) {
						for {
							select {
							case <-stop:
								cancel()
								return
							}
						}
					})
					f := filters.NewArgs()
					f.Add("type", "container")
					options := dockertypes.EventsOptions{
						Filters: f,
					}

					startStopHandle := func(m eventtypes.Message) {
						log.Debugf("Provider event received %+v", m)
						containers, err := listContainers(ctx, dockerClient)
						if err != nil {
							log.Errorf("Failed to list containers for docker, error %s", err)
							// Call cancel to get out of the monitor
							cancel()
							return
						}
						configuration := p.loadDockerConfig(containers)
						if configuration != nil {
							configurationChan <- types.ConfigMessage{
								ProviderName:  "docker",
								Configuration: configuration,
							}
						}
					}

					eventsc, errc := dockerClient.Events(ctx, options)
					for event := range eventsc {
						if event.Action == "start" ||
							event.Action == "die" ||
							strings.HasPrefix(event.Action, "health_status") {
							startStopHandle(event)
						}
					}
					if err := <-errc; err != nil {
						return err
					}
				}
			}
			return nil
		}
		notify := func(err error, time time.Duration) {
			log.Errorf("Provider connection error %+v, retrying in %s", err, time)
		}
		err := backoff.RetryNotify(safe.OperationWithRecover(operation), job.NewBackOff(backoff.NewExponentialBackOff()), notify)
		if err != nil {
			log.Errorf("Cannot connect to docker server %+v", err)
		}
	})

	return nil
}

func (p *Provider) loadDockerConfig(containersInspected []dockerData) *types.Configuration {
	var DockerFuncMap = template.FuncMap{
		"getBackend":                  getBackend,
		"getIPAddress":                p.getIPAddress,
		"getPort":                     getPort,
		"getWeight":                   getFuncStringLabel(types.LabelWeight, defaultWeight),
		"getDomain":                   getFuncStringLabel(types.LabelDomain, p.Domain),
		"getProtocol":                 getFuncStringLabel(types.LabelProtocol, defaultProtocol),
		"getPassHostHeader":           getFuncStringLabel(types.LabelFrontendPassHostHeader, defaultPassHostHeader),
		"getPriority":                 getFuncStringLabel(types.LabelFrontendPriority, defaultFrontendPriority),
		"getEntryPoints":              getFuncSliceStringLabel(types.LabelFrontendEntryPoints),
		"getBasicAuth":                getFuncSliceStringLabel(types.LabelFrontendAuthBasic),
		"getFrontendRule":             p.getFrontendRule,
		"hasCircuitBreakerLabel":      hasLabel(types.LabelBackendCircuitbreakerExpression),
		"getCircuitBreakerExpression": getFuncStringLabel(types.LabelBackendCircuitbreakerExpression, defaultCircuitBreakerExpression),
		"hasLoadBalancerLabel":        hasLoadBalancerLabel,
		"getLoadBalancerMethod":       getFuncStringLabel(types.LabelBackendLoadbalancerMethod, defaultBackendLoadBalancerMethod),
		"hasMaxConnLabels":            hasMaxConnLabels,
		"getMaxConnAmount":            getFuncInt64Label(types.LabelBackendMaxconnAmount, math.MaxInt64),
		"getMaxConnExtractorFunc":     getFuncStringLabel(types.LabelBackendMaxconnExtractorfunc, defaultBackendMaxconnExtractorfunc),
		"getSticky":                   getSticky,
		"hasStickinessLabel":          hasStickinessLabel,
		"getStickinessCookieName":     getFuncStringLabel(types.LabelBackendLoadbalancerStickinessCookieName, ""),
		"getIsBackendLBSwarm":         getIsBackendLBSwarm,
		"getServiceBackend":           getServiceBackend,
		"getWhitelistSourceRange":     getFuncSliceStringLabel(types.LabelTraefikFrontendWhitelistSourceRange),

		"hasHeaders":                        hasHeaders,
		"hasRequestHeaders":                 hasLabel(types.LabelFrontendRequestHeaders),
		"getRequestHeaders":                 getFuncMapLabel(types.LabelFrontendRequestHeaders),
		"hasResponseHeaders":                hasLabel(types.LabelFrontendResponseHeaders),
		"getResponseHeaders":                getFuncMapLabel(types.LabelFrontendResponseHeaders),
		"hasAllowedHostsHeaders":            hasLabel(types.LabelFrontendAllowedHosts),
		"getAllowedHostsHeaders":            getFuncSliceStringLabel(types.LabelFrontendAllowedHosts),
		"hasHostsProxyHeaders":              hasLabel(types.LabelFrontendHostsProxyHeaders),
		"getHostsProxyHeaders":              getFuncSliceStringLabel(types.LabelFrontendHostsProxyHeaders),
		"hasSSLRedirectHeaders":             hasLabel(types.LabelFrontendSSLRedirect),
		"getSSLRedirectHeaders":             getFuncBoolLabel(types.LabelFrontendSSLRedirect),
		"hasSSLTemporaryRedirectHeaders":    hasLabel(types.LabelFrontendSSLTemporaryRedirect),
		"getSSLTemporaryRedirectHeaders":    getFuncBoolLabel(types.LabelFrontendSSLTemporaryRedirect),
		"hasSSLHostHeaders":                 hasLabel(types.LabelFrontendSSLHost),
		"getSSLHostHeaders":                 getFuncStringLabel(types.LabelFrontendSSLHost, ""),
		"hasSSLProxyHeaders":                hasLabel(types.LabelFrontendSSLProxyHeaders),
		"getSSLProxyHeaders":                getFuncMapLabel(types.LabelFrontendSSLProxyHeaders),
		"hasSTSSecondsHeaders":              hasLabel(types.LabelFrontendSTSSeconds),
		"getSTSSecondsHeaders":              getFuncInt64Label(types.LabelFrontendSTSSeconds, 0),
		"hasSTSIncludeSubdomainsHeaders":    hasLabel(types.LabelFrontendSTSIncludeSubdomains),
		"getSTSIncludeSubdomainsHeaders":    getFuncBoolLabel(types.LabelFrontendSTSIncludeSubdomains),
		"hasSTSPreloadHeaders":              hasLabel(types.LabelFrontendSTSPreload),
		"getSTSPreloadHeaders":              getFuncBoolLabel(types.LabelFrontendSTSPreload),
		"hasForceSTSHeaderHeaders":          hasLabel(types.LabelFrontendForceSTSHeader),
		"getForceSTSHeaderHeaders":          getFuncBoolLabel(types.LabelFrontendForceSTSHeader),
		"hasFrameDenyHeaders":               hasLabel(types.LabelFrontendFrameDeny),
		"getFrameDenyHeaders":               getFuncBoolLabel(types.LabelFrontendFrameDeny),
		"hasCustomFrameOptionsValueHeaders": hasLabel(types.LabelFrontendCustomFrameOptionsValue),
		"getCustomFrameOptionsValueHeaders": getFuncStringLabel(types.LabelFrontendCustomFrameOptionsValue, ""),
		"hasContentTypeNosniffHeaders":      hasLabel(types.LabelFrontendContentTypeNosniff),
		"getContentTypeNosniffHeaders":      getFuncBoolLabel(types.LabelFrontendContentTypeNosniff),
		"hasBrowserXSSFilterHeaders":        hasLabel(types.LabelFrontendBrowserXSSFilter),
		"getBrowserXSSFilterHeaders":        getFuncBoolLabel(types.LabelFrontendBrowserXSSFilter),
		"hasContentSecurityPolicyHeaders":   hasLabel(types.LabelFrontendContentSecurityPolicy),
		"getContentSecurityPolicyHeaders":   getFuncStringLabel(types.LabelFrontendContentSecurityPolicy, ""),
		"hasPublicKeyHeaders":               hasLabel(types.LabelFrontendPublicKey),
		"getPublicKeyHeaders":               getFuncStringLabel(types.LabelFrontendPublicKey, ""),
		"hasReferrerPolicyHeaders":          hasLabel(types.LabelFrontendReferrerPolicy),
		"getReferrerPolicyHeaders":          getFuncStringLabel(types.LabelFrontendReferrerPolicy, ""),
		"hasIsDevelopmentHeaders":           hasLabel(types.LabelFrontendIsDevelopment),
		"getIsDevelopmentHeaders":           getFuncBoolLabel(types.LabelFrontendIsDevelopment),

		"hasServices":              hasServices,
		"getServiceNames":          getServiceNames,
		"getServicePort":           getServicePort,
		"getServiceWeight":         getFuncServiceStringLabel(types.SuffixWeight, defaultWeight),
		"getServiceProtocol":       getFuncServiceStringLabel(types.SuffixProtocol, defaultProtocol),
		"getServiceEntryPoints":    getFuncServiceSliceStringLabel(types.SuffixFrontendEntryPoints),
		"getServiceBasicAuth":      getFuncServiceSliceStringLabel(types.SuffixFrontendAuthBasic),
		"getServiceFrontendRule":   p.getServiceFrontendRule,
		"getServicePassHostHeader": getFuncServiceStringLabel(types.SuffixFrontendPassHostHeader, defaultPassHostHeader),
		"getServicePriority":       getFuncServiceStringLabel(types.SuffixFrontendPriority, defaultFrontendPriority),

		"hasRedirect":                   hasRedirect,
		"getRedirectEntryPoint":         getFuncStringLabel(types.LabelFrontendRedirectEntryPoint, defaultFrontendRedirectEntryPoint),
		"getRedirectRegex":              getFuncStringLabel(types.LabelFrontendRedirectRegex, ""),
		"getRedirectReplacement":        getFuncStringLabel(types.LabelFrontendRedirectReplacement, ""),
		"hasServiceRedirect":            hasServiceRedirect,
		"getServiceRedirectEntryPoint":  getFuncServiceStringLabel(types.SuffixFrontendRedirectEntryPoint, defaultFrontendRedirectEntryPoint),
		"getServiceRedirectReplacement": getFuncServiceStringLabel(types.SuffixFrontendRedirectReplacement, ""),
		"getServiceRedirectRegex":       getFuncServiceStringLabel(types.SuffixFrontendRedirectRegex, ""),
	}
	// filter containers
	filteredContainers := fun.Filter(func(container dockerData) bool {
		return p.containerFilter(container)
	}, containersInspected).([]dockerData)

	frontends := map[string][]dockerData{}
	backends := map[string]dockerData{}
	servers := map[string][]dockerData{}
	serviceNames := make(map[string]struct{})
	for idx, container := range filteredContainers {
		if _, exists := serviceNames[container.ServiceName]; !exists {
			frontendName := p.getFrontendName(container, idx)
			frontends[frontendName] = append(frontends[frontendName], container)
			if len(container.ServiceName) > 0 {
				serviceNames[container.ServiceName] = struct{}{}
			}
		}
		backendName := getBackend(container)
		backends[backendName] = container
		servers[backendName] = append(servers[backendName], container)
	}

	templateObjects := struct {
		Containers []dockerData
		Frontends  map[string][]dockerData
		Backends   map[string]dockerData
		Servers    map[string][]dockerData
		Domain     string
	}{
		filteredContainers,
		frontends,
		backends,
		servers,
		p.Domain,
	}

	configuration, err := p.GetConfiguration("templates/docker.tmpl", DockerFuncMap, templateObjects)
	if err != nil {
		log.Error(err)
	}

	return configuration
}

// Regexp used to extract the name of the service and the name of the property for this service
// All properties are under the format traefik.<servicename>.frontent.*= except the port/weight/protocol directly after traefik.<servicename>.
var servicesPropertiesRegexp = regexp.MustCompile(`^traefik\.(?P<service_name>.+?)\.(?P<property_name>port|weight|protocol|frontend\.(.*))$`)

// Check if for the given container, we find labels that are defining services
func hasServices(container dockerData) bool {
	return len(extractServicesLabels(container.Labels)) > 0
}

// Gets array of service names for a given container
func getServiceNames(container dockerData) []string {
	labelServiceProperties := extractServicesLabels(container.Labels)
	keys := make([]string, 0, len(labelServiceProperties))
	for k := range labelServiceProperties {
		keys = append(keys, k)
	}
	return keys
}

// Extract backend from labels for a given service and a given docker container
<<<<<<< HEAD
func getServiceBackend(container dockerData, serviceName string) string {
	if value, ok := getContainerServiceLabel(container, serviceName, types.SuffixFrontendBackend); ok {
		return container.ServiceName + "-" + value
	}
	return strings.TrimPrefix(container.ServiceName, "/") + "-" + getBackend(container) + "-" + provider.Normalize(serviceName)
=======
func (p *Provider) getServiceBackend(container dockerData, serviceName string) string {
	if value, ok := getContainerServiceLabel(container, serviceName, "frontend.backend"); ok {
		return provider.Normalize(container.ServiceName + "-" + value)
	}
	return provider.Normalize(container.ServiceName + "-" + p.getBackend(container) + "-" + serviceName)
>>>>>>> 741c739e
}

// Extract rule from labels for a given service and a given docker container
func (p Provider) getServiceFrontendRule(container dockerData, serviceName string) string {
	if value, ok := getContainerServiceLabel(container, serviceName, types.SuffixFrontendRule); ok {
		return value
	}
	return p.getFrontendRule(container)
}

// Extract port from labels for a given service and a given docker container
func getServicePort(container dockerData, serviceName string) string {
	if value, ok := getContainerServiceLabel(container, serviceName, types.SuffixPort); ok {
		return value
	}
	return getPort(container)
}

func hasLoadBalancerLabel(container dockerData) bool {
	_, errMethod := getLabel(container, types.LabelBackendLoadbalancerMethod)
	_, errSticky := getLabel(container, types.LabelBackendLoadbalancerSticky)
	_, errStickiness := getLabel(container, types.LabelBackendLoadbalancerStickiness)
	_, errCookieName := getLabel(container, types.LabelBackendLoadbalancerStickinessCookieName)

	return errMethod == nil || errSticky == nil || errStickiness == nil || errCookieName == nil
}

func hasMaxConnLabels(container dockerData) bool {
	if _, err := getLabel(container, types.LabelBackendMaxconnAmount); err != nil {
		return false
	}
	if _, err := getLabel(container, types.LabelBackendMaxconnExtractorfunc); err != nil {
		return false
	}
	return true
}

func (p Provider) containerFilter(container dockerData) bool {
	if !isContainerEnabled(container, p.ExposedByDefault) {
		log.Debugf("Filtering disabled container %s", container.Name)
		return false
	}

	var err error
	portLabel := "traefik.port label"
	if hasServices(container) {
		portLabel = "traefik.<serviceName>.port or " + portLabel + "s"
		err = checkServiceLabelPort(container)
	} else {
		_, err = strconv.Atoi(container.Labels[types.LabelPort])
	}
	if len(container.NetworkSettings.Ports) == 0 && err != nil {
		log.Debugf("Filtering container without port and no %s %s : %s", portLabel, container.Name, err.Error())
		return false
	}

	constraintTags := strings.Split(container.Labels[types.LabelTags], ",")
	if ok, failingConstraint := p.MatchConstraints(constraintTags); !ok {
		if failingConstraint != nil {
			log.Debugf("Container %v pruned by '%v' constraint", container.Name, failingConstraint.String())
		}
		return false
	}

	if container.Health != "" && container.Health != "healthy" {
		log.Debugf("Filtering unhealthy or starting container %s", container.Name)
		return false
	}

	if len(p.getFrontendRule(container)) == 0 {
		log.Debugf("Filtering container with empty frontend rule %s", container.Name)
		return false
	}

	return true
}

// checkServiceLabelPort checks if all service names have a port service label
// or if port container label exists for default value
func checkServiceLabelPort(container dockerData) error {
	// If port container label is present, there is a default values for all ports, use it for the check
	_, err := strconv.Atoi(container.Labels[types.LabelPort])
	if err != nil {
		serviceLabelPorts := make(map[string]struct{})
		serviceLabels := make(map[string]struct{})
		portRegexp := regexp.MustCompile(`^traefik\.(?P<service_name>.+?)\.port$`)
		for label := range container.Labels {
			// Get all port service labels
			portLabel := portRegexp.FindStringSubmatch(label)
			if portLabel != nil && len(portLabel) > 0 {
				serviceLabelPorts[portLabel[0]] = struct{}{}
			}
			// Get only one instance of all service names from service labels
			servicesLabelNames := servicesPropertiesRegexp.FindStringSubmatch(label)
			if servicesLabelNames != nil && len(servicesLabelNames) > 0 {
				serviceLabels[strings.Split(servicesLabelNames[0], ".")[1]] = struct{}{}
			}
		}
		// If the number of service labels is different than the number of port services label
		// there is an error
		if len(serviceLabels) == len(serviceLabelPorts) {
			for labelPort := range serviceLabelPorts {
				_, err = strconv.Atoi(container.Labels[labelPort])
				if err != nil {
					break
				}
			}
		} else {
			err = errors.New("Port service labels missing, please use traefik.port as default value or define all port service labels")
		}
	}
	return err
}

func (p Provider) getFrontendName(container dockerData, idx int) string {
	// Replace '.' with '-' in quoted keys because of this issue https://github.com/BurntSushi/toml/issues/78
	return provider.Normalize(p.getFrontendRule(container) + "-" + strconv.Itoa(idx))
}

// GetFrontendRule returns the frontend rule for the specified container, using
// it's label. It returns a default one (Host) if the label is not present.
func (p Provider) getFrontendRule(container dockerData) string {
	if label, err := getLabel(container, types.LabelFrontendRule); err == nil {
		return label
	}
	if labels, err := getLabels(container, []string{labelDockerComposeProject, labelDockerComposeService}); err == nil {
		return "Host:" + getSubDomain(labels[labelDockerComposeService]+"."+labels[labelDockerComposeProject]) + "." + p.Domain
	}
	if len(p.Domain) > 0 {
		return "Host:" + getSubDomain(container.ServiceName) + "." + p.Domain
	}
	return ""
}

func getBackend(container dockerData) string {
	if label, err := getLabel(container, types.LabelBackend); err == nil {
		return provider.Normalize(label)
	}
	if labels, err := getLabels(container, []string{labelDockerComposeProject, labelDockerComposeService}); err == nil {
		return provider.Normalize(labels[labelDockerComposeService] + "_" + labels[labelDockerComposeProject])
	}
	return provider.Normalize(container.ServiceName)
}

func (p Provider) getIPAddress(container dockerData) string {
	if label, err := getLabel(container, labelDockerNetwork); err == nil && label != "" {
		networkSettings := container.NetworkSettings
		if networkSettings.Networks != nil {
			network := networkSettings.Networks[label]
			if network != nil {
				return network.Addr
			}

			log.Warnf("Could not find network named '%s' for container '%s'! Maybe you're missing the project's prefix in the label? Defaulting to first available network.", label, container.Name)
		}
	}

	if container.NetworkSettings.NetworkMode.IsHost() {
		if container.Node != nil {
			if container.Node.IPAddress != "" {
				return container.Node.IPAddress
			}
		}
		return "127.0.0.1"
	}

	if container.NetworkSettings.NetworkMode.IsContainer() {
		dockerClient, err := p.createClient()
		if err != nil {
			log.Warnf("Unable to get IP address for container %s, error: %s", container.Name, err)
			return ""
		}
		ctx := context.Background()
		containerInspected, err := dockerClient.ContainerInspect(ctx, container.NetworkSettings.NetworkMode.ConnectedContainer())
		if err != nil {
			log.Warnf("Unable to get IP address for container %s : Failed to inspect container ID %s, error: %s", container.Name, container.NetworkSettings.NetworkMode.ConnectedContainer(), err)
			return ""
		}
		return p.getIPAddress(parseContainer(containerInspected))
	}

	if p.UseBindPortIP {
		port := getPort(container)
		for netPort, portBindings := range container.NetworkSettings.Ports {
			if string(netPort) == port+"/TCP" || string(netPort) == port+"/UDP" {
				for _, p := range portBindings {
					return p.HostIP
				}
			}
		}
	}

	for _, network := range container.NetworkSettings.Networks {
		return network.Addr
	}
	return ""
}

func getPort(container dockerData) string {
	if label, err := getLabel(container, types.LabelPort); err == nil {
		return label
	}

	// See iteration order in https://blog.golang.org/go-maps-in-action
	var ports []nat.Port
	for port := range container.NetworkSettings.Ports {
		ports = append(ports, port)
	}

	less := func(i, j nat.Port) bool {
		return i.Int() < j.Int()
	}
	nat.Sort(ports, less)

	if len(ports) > 0 {
		min := ports[0]
		return min.Port()
	}

	return ""
}

func hasStickinessLabel(container dockerData) bool {
	labelStickiness, errStickiness := getLabel(container, types.LabelBackendLoadbalancerStickiness)
	return errStickiness == nil && len(labelStickiness) > 0 && strings.EqualFold(strings.TrimSpace(labelStickiness), "true")
}

// Deprecated replaced by Stickiness
func getSticky(container dockerData) string {
	if label, err := getLabel(container, types.LabelBackendLoadbalancerSticky); err == nil {
		if len(label) > 0 {
			log.Warnf("Deprecated configuration found: %s. Please use %s.", types.LabelBackendLoadbalancerSticky, types.LabelBackendLoadbalancerStickiness)
		}
		return label
	}
	return "false"
}

func getIsBackendLBSwarm(container dockerData) string {
	return getStringLabel(container, labelBackendLoadBalancerSwarm, "false")
}

func isContainerEnabled(container dockerData, exposedByDefault bool) bool {
	return exposedByDefault && container.Labels[types.LabelEnable] != "false" || container.Labels[types.LabelEnable] == "true"
}

func listContainers(ctx context.Context, dockerClient client.ContainerAPIClient) ([]dockerData, error) {
	containerList, err := dockerClient.ContainerList(ctx, dockertypes.ContainerListOptions{})
	if err != nil {
		return []dockerData{}, err
	}

	var containersInspected []dockerData
	// get inspect containers
	for _, container := range containerList {
		containerInspected, err := dockerClient.ContainerInspect(ctx, container.ID)
		if err != nil {
			log.Warnf("Failed to inspect container %s, error: %s", container.ID, err)
		} else {
			// This condition is here to avoid to have empty IP https://github.com/containous/traefik/issues/2459
			// We register only container which are running
			if containerInspected.ContainerJSONBase != nil && containerInspected.ContainerJSONBase.State != nil && containerInspected.ContainerJSONBase.State.Running {
				dockerData := parseContainer(containerInspected)
				containersInspected = append(containersInspected, dockerData)
			}
		}
	}
	return containersInspected, nil
}

func parseContainer(container dockertypes.ContainerJSON) dockerData {
	dockerData := dockerData{
		NetworkSettings: networkSettings{},
	}

	if container.ContainerJSONBase != nil {
		dockerData.Name = container.ContainerJSONBase.Name
		dockerData.ServiceName = dockerData.Name //Default ServiceName to be the container's Name.
		dockerData.Node = container.ContainerJSONBase.Node

		if container.ContainerJSONBase.HostConfig != nil {
			dockerData.NetworkSettings.NetworkMode = container.ContainerJSONBase.HostConfig.NetworkMode
		}

		if container.State != nil && container.State.Health != nil {
			dockerData.Health = container.State.Health.Status
		}
	}

	if container.Config != nil && container.Config.Labels != nil {
		dockerData.Labels = container.Config.Labels
	}

	if container.NetworkSettings != nil {
		if container.NetworkSettings.Ports != nil {
			dockerData.NetworkSettings.Ports = container.NetworkSettings.Ports
		}
		if container.NetworkSettings.Networks != nil {
			dockerData.NetworkSettings.Networks = make(map[string]*networkData)
			for name, containerNetwork := range container.NetworkSettings.Networks {
				dockerData.NetworkSettings.Networks[name] = &networkData{
					ID:   containerNetwork.NetworkID,
					Name: name,
					Addr: containerNetwork.IPAddress,
				}
			}
		}
	}
	return dockerData
}

// Escape beginning slash "/", convert all others to dash "-", and convert underscores "_" to dash "-"
func getSubDomain(name string) string {
	return strings.Replace(strings.Replace(strings.TrimPrefix(name, "/"), "/", "-", -1), "_", "-", -1)
}

func listServices(ctx context.Context, dockerClient client.APIClient) ([]dockerData, error) {
	serviceList, err := dockerClient.ServiceList(ctx, dockertypes.ServiceListOptions{})
	if err != nil {
		return []dockerData{}, err
	}

	serverVersion, err := dockerClient.ServerVersion(ctx)

	networkListArgs := filters.NewArgs()
	// https://docs.docker.com/engine/api/v1.29/#tag/Network (Docker 17.06)
	if versions.GreaterThanOrEqualTo(serverVersion.APIVersion, "1.29") {
		networkListArgs.Add("scope", "swarm")
	} else {
		networkListArgs.Add("driver", "overlay")
	}

	networkList, err := dockerClient.NetworkList(ctx, dockertypes.NetworkListOptions{Filters: networkListArgs})

	networkMap := make(map[string]*dockertypes.NetworkResource)
	if err != nil {
		log.Debugf("Failed to network inspect on client for docker, error: %s", err)
		return []dockerData{}, err
	}
	for _, network := range networkList {
		networkToAdd := network
		networkMap[network.ID] = &networkToAdd
	}

	var dockerDataList []dockerData
	var dockerDataListTasks []dockerData

	for _, service := range serviceList {
		dockerData := parseService(service, networkMap)
		if len(dockerData.NetworkSettings.Networks) > 0 {
			useSwarmLB, _ := strconv.ParseBool(getIsBackendLBSwarm(dockerData))

			if useSwarmLB {
				dockerDataList = append(dockerDataList, dockerData)
			} else {
				isGlobalSvc := service.Spec.Mode.Global != nil
				dockerDataListTasks, err = listTasks(ctx, dockerClient, service.ID, dockerData, networkMap, isGlobalSvc)

				for _, dockerDataTask := range dockerDataListTasks {
					dockerDataList = append(dockerDataList, dockerDataTask)
				}
			}
		}
	}
	return dockerDataList, err
}

func parseService(service swarmtypes.Service, networkMap map[string]*dockertypes.NetworkResource) dockerData {
	dockerData := dockerData{
		ServiceName:     service.Spec.Annotations.Name,
		Name:            service.Spec.Annotations.Name,
		Labels:          service.Spec.Annotations.Labels,
		NetworkSettings: networkSettings{},
	}

	if service.Spec.EndpointSpec != nil {
		if service.Spec.EndpointSpec.Mode == swarmtypes.ResolutionModeDNSRR {
			log.Warnf("Ignored endpoint-mode not supported, service name: %s", service.Spec.Annotations.Name)
		} else if service.Spec.EndpointSpec.Mode == swarmtypes.ResolutionModeVIP {
			dockerData.NetworkSettings.Networks = make(map[string]*networkData)
			for _, virtualIP := range service.Endpoint.VirtualIPs {
				networkService := networkMap[virtualIP.NetworkID]
				if networkService != nil {
					ip, _, _ := net.ParseCIDR(virtualIP.Addr)
					network := &networkData{
						Name: networkService.Name,
						ID:   virtualIP.NetworkID,
						Addr: ip.String(),
					}
					dockerData.NetworkSettings.Networks[network.Name] = network
				} else {
					log.Debugf("Network not found, id: %s", virtualIP.NetworkID)
				}
			}
		}
	}
	return dockerData
}

func listTasks(ctx context.Context, dockerClient client.APIClient, serviceID string,
	serviceDockerData dockerData, networkMap map[string]*dockertypes.NetworkResource, isGlobalSvc bool) ([]dockerData, error) {
	serviceIDFilter := filters.NewArgs()
	serviceIDFilter.Add("service", serviceID)
	serviceIDFilter.Add("desired-state", "running")
	taskList, err := dockerClient.TaskList(ctx, dockertypes.TaskListOptions{Filters: serviceIDFilter})

	if err != nil {
		return []dockerData{}, err
	}
	var dockerDataList []dockerData

	for _, task := range taskList {
		if task.Status.State != swarmtypes.TaskStateRunning {
			continue
		}
		dockerData := parseTasks(task, serviceDockerData, networkMap, isGlobalSvc)
		dockerDataList = append(dockerDataList, dockerData)
	}
	return dockerDataList, err
}

func parseTasks(task swarmtypes.Task, serviceDockerData dockerData, networkMap map[string]*dockertypes.NetworkResource, isGlobalSvc bool) dockerData {
	dockerData := dockerData{
		ServiceName:     serviceDockerData.Name,
		Name:            serviceDockerData.Name + "." + strconv.Itoa(task.Slot),
		Labels:          serviceDockerData.Labels,
		NetworkSettings: networkSettings{},
	}

	if isGlobalSvc {
		dockerData.Name = serviceDockerData.Name + "." + task.ID
	}

	if task.NetworksAttachments != nil {
		dockerData.NetworkSettings.Networks = make(map[string]*networkData)
		for _, virtualIP := range task.NetworksAttachments {
			if networkService, present := networkMap[virtualIP.Network.ID]; present {
				// Not sure about this next loop - when would a task have multiple IP's for the same network?
				for _, addr := range virtualIP.Addresses {
					ip, _, _ := net.ParseCIDR(addr)
					network := &networkData{
						ID:   virtualIP.Network.ID,
						Name: networkService.Name,
						Addr: ip.String(),
					}
					dockerData.NetworkSettings.Networks[network.Name] = network
				}
			}
		}
	}
	return dockerData
}

// TODO will be rewrite when merge on master
func hasServiceRedirect(container dockerData, serviceName string) bool {
	serviceLabels, ok := extractServicesLabels(container.Labels)[serviceName]
	if !ok || len(serviceLabels) == 0 {
		return false
	}

	value, ok := serviceLabels[types.SuffixFrontendRedirectEntryPoint]
	frep := ok && len(value) > 0
	value, ok = serviceLabels[types.SuffixFrontendRedirectRegex]
	frrg := ok && len(value) > 0
	value, ok = serviceLabels[types.SuffixFrontendRedirectReplacement]
	frrp := ok && len(value) > 0

	return frep || frrg && frrp
}

// TODO will be rewrite when merge on master
func hasRedirect(container dockerData) bool {
	return hasLabel(types.LabelFrontendRedirectEntryPoint)(container) ||
		hasLabel(types.LabelFrontendRedirectReplacement)(container) && hasLabel(types.LabelFrontendRedirectRegex)(container)
}

// TODO will be rewrite when merge on master
func hasHeaders(container dockerData) bool {
	// LabelPrefix + "frontend.headers.

	for key := range container.Labels {
		if strings.HasPrefix(key, types.LabelPrefix+"frontend.headers.") {
			return true
		}
	}
	return false
}<|MERGE_RESOLUTION|>--- conflicted
+++ resolved
@@ -416,19 +416,11 @@
 }
 
 // Extract backend from labels for a given service and a given docker container
-<<<<<<< HEAD
 func getServiceBackend(container dockerData, serviceName string) string {
 	if value, ok := getContainerServiceLabel(container, serviceName, types.SuffixFrontendBackend); ok {
-		return container.ServiceName + "-" + value
-	}
-	return strings.TrimPrefix(container.ServiceName, "/") + "-" + getBackend(container) + "-" + provider.Normalize(serviceName)
-=======
-func (p *Provider) getServiceBackend(container dockerData, serviceName string) string {
-	if value, ok := getContainerServiceLabel(container, serviceName, "frontend.backend"); ok {
 		return provider.Normalize(container.ServiceName + "-" + value)
 	}
-	return provider.Normalize(container.ServiceName + "-" + p.getBackend(container) + "-" + serviceName)
->>>>>>> 741c739e
+	return provider.Normalize(container.ServiceName + "-" + getBackend(container) + "-" + serviceName)
 }
 
 // Extract rule from labels for a given service and a given docker container

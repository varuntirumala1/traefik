global:
  checkNewVersion: true
  sendAnonymousUsage: true
serversTransport:
  insecureSkipVerify: true
  rootCAs:
  - foobar
  - foobar
  maxIdleConnsPerHost: 42
  forwardingTimeouts:
    dialTimeout: 42
    responseHeaderTimeout: 42
    idleConnTimeout: 42
entryPoints:
  EntryPoint0:
    address: foobar
    transport:
      lifeCycle:
        requestAcceptGraceTimeout: 42
        graceTimeOut: 42
      respondingTimeouts:
        readTimeout: 42
        writeTimeout: 42
        idleTimeout: 42
    proxyProtocol:
      insecure: true
      trustedIPs:
      - foobar
      - foobar
    forwardedHeaders:
      insecure: true
      trustedIPs:
      - foobar
      - foobar
providers:
  providersThrottleDuration: 42
  docker:
    constraints: foobar
    watch: true
    endpoint: foobar
    defaultRule: foobar
    tls:
      ca: foobar
      caOptional: true
      cert: foobar
      key: foobar
      insecureSkipVerify: true
    exposedByDefault: true
    useBindPortIP: true
    swarmMode: true
    network: foobar
    swarmModeRefreshSeconds: 42
  file:
    directory: foobar
    watch: true
    filename: foobar
    debugLogGeneratedTemplate: true
  marathon:
    constraints: foobar
    trace: true
    watch: true
    endpoint: foobar
    defaultRule: foobar
    exposedByDefault: true
    dcosToken: foobar
    tls:
      ca: foobar
      caOptional: true
      cert: foobar
      key: foobar
      insecureSkipVerify: true
    dialerTimeout: 42
    responseHeaderTimeout: 42
    tlsHandshakeTimeout: 42
    keepAlive: 42
    forceTaskHostname: true
    basic:
      httpBasicAuthUser: foobar
      httpBasicPassword: foobar
    respectReadinessChecks: true
  kubernetesIngress:
    endpoint: foobar
    token: foobar
    certAuthFilePath: foobar
    disablePassHostHeaders: true
    namespaces:
    - foobar
    - foobar
    labelSelector: foobar
    ingressClass: foobar
      throttleDuration: 42s
    ingressEndpoint:
      ip: foobar
      hostname: foobar
      publishedService: foobar
  kubernetesCRD:
    endpoint: foobar
    token: foobar
    certAuthFilePath: foobar
    disablePassHostHeaders: true
    namespaces:
    - foobar
    - foobar
    labelSelector: foobar
    ingressClass: foobar
    throttleDuration: 10s
  rest:
    insecure: true
  rancher:
    constraints: foobar
    watch: true
    defaultRule: foobar
    exposedByDefault: true
    enableServiceHealthFilter: true
    refreshSeconds: 42
    intervalPoll: true
    prefix: foobar
  consulCatalog:
    constraints: foobar
    prefix: foobar
    refreshInterval: 42s
    requireConsistent: true
    stale: true
    cache: true
    exposedByDefault: true
    defaultRule: foobar
    endpoint:
      address: foobar
      scheme: foobar
      datacenter: foobar
      token: foobar
      endpointWaitTime: 42s
      tls:
        ca: foobar
        caOptional: true
        cert: foobar
        key: foobar
        insecureSkipVerify: true
<<<<<<< HEAD
  consul:
    rootKey: traefik
    endpoints:
      - foobar
      - foobar
    username: foobar
    password: foobar
    tls:
      ca: foobar
      caOptional: true
      cert: foobar
      key: foobar
      insecureSkipVerify: true
  etcd:
    rootKey: traefik
    endpoints:
      - foobar
      - foobar
    username: foobar
    password: foobar
    tls:
      ca: foobar
      caOptional: true
      cert: foobar
      key: foobar
      insecureSkipVerify: true
  zooKeeper:
    rootKey: traefik
    endpoints:
      - foobar
      - foobar
    username: foobar
    password: foobar
    tls:
      ca: foobar
      caOptional: true
      cert: foobar
      key: foobar
      insecureSkipVerify: true
  redis:
    rootKey: traefik
    endpoints:
      - foobar
      - foobar
    username: foobar
    password: foobar
    tls:
      ca: foobar
      caOptional: true
      cert: foobar
      key: foobar
      insecureSkipVerify: true
=======
      httpAuth:
        username: foobar
        password: foobar
>>>>>>> c796cd22
api:
  insecure: true
  dashboard: true
  debug: true
metrics:
  prometheus:
    buckets:
    - 42
    - 42
    addEntryPointsLabels: true
    addServicesLabels: true
    entryPoint: foobar
    manualRouting: true
  datadog:
    address: foobar
    pushInterval: 42
    addEntryPointsLabels: true
    addServicesLabels: true
  statsD:
    address: foobar
    pushInterval: 42
    addEntryPointsLabels: true
    addServicesLabels: true
    prefix: foobar
  influxDB:
    address: foobar
    protocol: foobar
    pushInterval: 42
    database: foobar
    retentionPolicy: foobar
    username: foobar
    password: foobar
    addEntryPointsLabels: true
    addServicesLabels: true
ping:
  entryPoint: foobar
  manualRouting: true
log:
  level: foobar
  filePath: foobar
  format: foobar
accessLog:
  filePath: foobar
  format: foobar
  filters:
    statusCodes:
    - foobar
    - foobar
    retryAttempts: true
    minDuration: 42
  fields:
    defaultMode: foobar
    names:
      name0: foobar
      name1: foobar
    headers:
      defaultMode: foobar
      names:
        name0: foobar
        name1: foobar
  bufferingSize: 42
tracing:
  serviceName: foobar
  spanNameLimit: 42
  jaeger:
    samplingServerURL: foobar
    samplingType: foobar
    samplingParam: 42
    localAgentHostPort: foobar
    gen128Bit: true
    propagation: foobar
    traceContextHeaderName: foobar
    collector:
      endpoint: foobar
      user: foobar
      password: foobar
  zipkin:
    httpEndpoint: foobar
    sameSpan: true
    id128Bit: true
    sampleRate: 42
  datadog:
    localAgentHostPort: foobar
    globalTag: foobar
    debug: true
    prioritySampling: true
    traceIDHeaderName: foobar
    parentIDHeaderName: foobar
    samplingPriorityHeaderName: foobar
    bagagePrefixHeaderName: foobar
  instana:
    localAgentHost: foobar
    localAgentPort: 42
    logLevel: foobar
  haystack:
    localAgentHost: foobar
    localAgentPort: 42
    globalTag: foobar
    traceIDHeaderName: foobar
    parentIDHeaderName: foobar
    spanIDHeaderName: foobar
    baggagePrefixHeaderName: foobar
  elastic:
    serverURL: foobar
    secretToken: foobar
    serviceEnvironment: foobar
hostResolver:
  cnameFlattening: true
  resolvConfig: foobar
  resolvDepth: 42
certificatesResolvers:
  CertificateResolver0:
    acme:
      email: foobar
      caServer: foobar
      storage: foobar
      keyType: foobar
      dnsChallenge:
        provider: foobar
        delayBeforeCheck: 42
        resolvers:
        - foobar
        - foobar
        disablePropagationCheck: true
      httpChallenge:
        entryPoint: foobar
      tlsChallenge: {}
  CertificateResolver1:
    acme:
      email: foobar
      caServer: foobar
      storage: foobar
      keyType: foobar
      dnsChallenge:
        provider: foobar
        delayBeforeCheck: 42
        resolvers:
        - foobar
        - foobar
        disablePropagationCheck: true
      httpChallenge:
        entryPoint: foobar
      tlsChallenge: {}<|MERGE_RESOLUTION|>--- conflicted
+++ resolved
@@ -88,7 +88,7 @@
     - foobar
     labelSelector: foobar
     ingressClass: foobar
-      throttleDuration: 42s
+    throttleDuration: 42s
     ingressEndpoint:
       ip: foobar
       hostname: foobar
@@ -136,7 +136,9 @@
         cert: foobar
         key: foobar
         insecureSkipVerify: true
-<<<<<<< HEAD
+      httpAuth:
+        username: foobar
+        password: foobar
   consul:
     rootKey: traefik
     endpoints:
@@ -189,11 +191,6 @@
       cert: foobar
       key: foobar
       insecureSkipVerify: true
-=======
-      httpAuth:
-        username: foobar
-        password: foobar
->>>>>>> c796cd22
 api:
   insecure: true
   dashboard: true
